--- conflicted
+++ resolved
@@ -1044,7 +1044,6 @@
 
 ## Using CRD source to manage DNS records in AWS
 
-<<<<<<< HEAD
 Please refer to the [CRD source documentation](../sources/crd.md#example) for more information.
 
 ## Strategies for Scoping Zones
@@ -1152,7 +1151,4 @@
 ```
 
 `--aws-domain-roles` is a map of domain names to IAM roles. The domain/hosted zone names should match the `--domain-filter` values.
-AWS also sets STS rate limits on a per account per region basis i.e. for a single account on a single region you can make 600 requests per second.
-=======
-Please refer to the [CRD source documentation](../sources/crd.md#example) for more information.
->>>>>>> 7c23e01e
+AWS also sets STS rate limits on a per account per region basis i.e. for a single account on a single region you can make 600 requests per second.