/*
Copyright 2025 The Kubernetes Authors.

Licensed under the Apache License, Version 2.0 (the "License");
you may not use this file except in compliance with the License.
You may obtain a copy of the License at

    http://www.apache.org/licenses/LICENSE-2.0

Unless required by applicable law or agreed to in writing, software
distributed under the License is distributed on an "AS IS" BASIS,
WITHOUT WARRANTIES OR CONDITIONS OF ANY KIND, either express or implied.
See the License for the specific language governing permissions and
limitations under the License.
*/

package fqdn

import (
	"testing"

	"github.com/stretchr/testify/assert"
)

func TestParseTemplate(t *testing.T) {
	for _, tt := range []struct {
		name                     string
		annotationFilter         string
		fqdnTemplate             string
		combineFQDNAndAnnotation bool
		expectError              bool
	}{
		{
			name:         "invalid template",
			expectError:  true,
			fqdnTemplate: "{{.Name",
		},
		{
			name:        "valid empty template",
			expectError: false,
		},
		{
			name:         "valid template",
			expectError:  false,
			fqdnTemplate: "{{.Name}}-{{.Namespace}}.ext-dns.test.com",
		},
		{
			name:         "valid template",
			expectError:  false,
			fqdnTemplate: "{{.Name}}-{{.Namespace}}.ext-dns.test.com, {{.Name}}-{{.Namespace}}.ext-dna.test.com",
		},
		{
			name:                     "valid template",
			expectError:              false,
			fqdnTemplate:             "{{.Name}}-{{.Namespace}}.ext-dns.test.com, {{.Name}}-{{.Namespace}}.ext-dna.test.com",
			combineFQDNAndAnnotation: true,
		},
		{
			name:             "non-empty annotation filter label",
			expectError:      false,
			annotationFilter: "kubernetes.io/ingress.class=nginx",
		},
		{
			name:         "replace template function",
			expectError:  false,
			fqdnTemplate: "{{\"hello.world\" | replace \".\" \"-\"}}.ext-dns.test.com",
		},
		{
			name:         "isIPv4 template function with valid IPv4",
			expectError:  false,
			fqdnTemplate: "{{if isIPv4 \"192.168.1.1\"}}valid{{else}}invalid{{end}}.ext-dns.test.com",
		},
		{
			name:         "isIPv4 template function with invalid IPv4",
			expectError:  false,
			fqdnTemplate: "{{if isIPv4 \"not.an.ip.addr\"}}valid{{else}}invalid{{end}}.ext-dns.test.com",
		},
		{
			name:         "isIPv6 template function with valid IPv6",
			expectError:  false,
			fqdnTemplate: "{{if isIPv6 \"2001:db8::1\"}}valid{{else}}invalid{{end}}.ext-dns.test.com",
		},
		{
			name:         "isIPv6 template function with invalid IPv6",
			expectError:  false,
			fqdnTemplate: "{{if isIPv6 \"not:ipv6:addr\"}}valid{{else}}invalid{{end}}.ext-dns.test.com",
		},
	} {
		t.Run(tt.name, func(t *testing.T) {
			_, err := ParseTemplate(tt.fqdnTemplate)
			if tt.expectError {
				assert.Error(t, err)
			} else {
				assert.NoError(t, err)
			}
		})
	}
}

<<<<<<< HEAD
func TestFqdnTemplate(t *testing.T) {
	tests := []struct {
		name          string
		fqdnTemplate  string
		expectedError bool
	}{
		{
			name:          "empty template",
			fqdnTemplate:  "",
			expectedError: false,
		},
		{
			name:          "valid template",
			fqdnTemplate:  "{{ .Name }}.example.com",
			expectedError: false,
		},
	}

	for _, tt := range tests {
		t.Run(tt.name, func(t *testing.T) {
			tmpl, err := ParseTemplate(tt.fqdnTemplate)
			if tt.expectedError {
				assert.Error(t, err)
				assert.Nil(t, tmpl)
			} else {
				assert.NoError(t, err)
				if tt.fqdnTemplate == "" {
					assert.Nil(t, tmpl)
				} else {
					assert.NotNil(t, tmpl)
				}
			}
=======
func TestReplace(t *testing.T) {
	for _, tt := range []struct {
		name     string
		oldValue string
		newValue string
		target   string
		expected string
	}{
		{
			name:     "simple replacement",
			oldValue: "old",
			newValue: "new",
			target:   "old-value",
			expected: "new-value",
		},
		{
			name:     "multiple replacements",
			oldValue: ".",
			newValue: "-",
			target:   "hello.world.com",
			expected: "hello-world-com",
		},
		{
			name:     "no replacement needed",
			oldValue: "x",
			newValue: "y",
			target:   "hello-world",
			expected: "hello-world",
		},
		{
			name:     "empty strings",
			oldValue: "",
			newValue: "",
			target:   "test",
			expected: "test",
		},
	} {
		t.Run(tt.name, func(t *testing.T) {
			result := replace(tt.oldValue, tt.newValue, tt.target)
			assert.Equal(t, tt.expected, result)
		})
	}
}

func TestIsIPv6String(t *testing.T) {
	for _, tt := range []struct {
		name     string
		input    string
		expected bool
	}{
		{
			name:     "valid IPv6",
			input:    "2001:db8::1",
			expected: true,
		},
		{
			name:     "valid IPv6 with multiple segments",
			input:    "2001:0db8:85a3:0000:0000:8a2e:0370:7334",
			expected: true,
		},
		{
			name:     "valid IPv4-mapped IPv6",
			input:    "::ffff:192.168.1.1",
			expected: true,
		},
		{
			name:     "invalid IPv6",
			input:    "not:ipv6:addr",
			expected: false,
		},
		{
			name:     "IPv4 address",
			input:    "192.168.1.1",
			expected: false,
		},
		{
			name:     "empty string",
			input:    "",
			expected: false,
		},
	} {
		t.Run(tt.name, func(t *testing.T) {
			result := isIPv6String(tt.input)
			assert.Equal(t, tt.expected, result)
		})
	}
}

func TestIsIPv4String(t *testing.T) {
	for _, tt := range []struct {
		name     string
		input    string
		expected bool
	}{
		{
			name:     "valid IPv4",
			input:    "192.168.1.1",
			expected: true,
		},
		{
			name:     "invalid IPv4",
			input:    "256.256.256.256",
			expected: false,
		},
		{
			name:     "IPv6 address",
			input:    "2001:db8::1",
			expected: false,
		},
		{
			name:     "invalid format",
			input:    "not.an.ip",
			expected: false,
		},
		{
			name:     "empty string",
			input:    "",
			expected: false,
		},
	} {
		t.Run(tt.name, func(t *testing.T) {
			result := isIPv4String(tt.input)
			assert.Equal(t, tt.expected, result)
>>>>>>> f08289d2
		})
	}
}<|MERGE_RESOLUTION|>--- conflicted
+++ resolved
@@ -97,7 +97,6 @@
 	}
 }
 
-<<<<<<< HEAD
 func TestFqdnTemplate(t *testing.T) {
 	tests := []struct {
 		name          string
@@ -130,7 +129,10 @@
 					assert.NotNil(t, tmpl)
 				}
 			}
-=======
+		})
+	}
+}
+
 func TestReplace(t *testing.T) {
 	for _, tt := range []struct {
 		name     string
@@ -254,7 +256,6 @@
 		t.Run(tt.name, func(t *testing.T) {
 			result := isIPv4String(tt.input)
 			assert.Equal(t, tt.expected, result)
->>>>>>> f08289d2
 		})
 	}
 }