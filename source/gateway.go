/*
Copyright 2021 The Kubernetes Authors.

Licensed under the Apache License, Version 2.0 (the "License");
you may not use this file except in compliance with the License.
You may obtain a copy of the License at

    http://www.apache.org/licenses/LICENSE-2.0

Unless required by applicable law or agreed to in writing, software
distributed under the License is distributed on an "AS IS" BASIS,
WITHOUT WARRANTIES OR CONDITIONS OF ANY KIND, either express or implied.
See the License for the specific language governing permissions and
limitations under the License.
*/

package source

import (
	"context"
	"fmt"
	"net/netip"
	"sort"
	"strings"
	"text/template"

	log "github.com/sirupsen/logrus"
	corev1 "k8s.io/api/core/v1"
	metav1 "k8s.io/apimachinery/pkg/apis/meta/v1"
	"k8s.io/apimachinery/pkg/labels"
	"k8s.io/apimachinery/pkg/types"
	"k8s.io/apimachinery/pkg/util/wait"
	kubeinformers "k8s.io/client-go/informers"
	coreinformers "k8s.io/client-go/informers/core/v1"
	"k8s.io/client-go/tools/cache"
	v1 "sigs.k8s.io/gateway-api/apis/v1"
	"sigs.k8s.io/gateway-api/apis/v1beta1"
	gateway "sigs.k8s.io/gateway-api/pkg/client/clientset/versioned"
	gwinformers "sigs.k8s.io/gateway-api/pkg/client/informers/externalversions"
	informers_v1beta1 "sigs.k8s.io/gateway-api/pkg/client/informers/externalversions/apis/v1beta1"

	"sigs.k8s.io/external-dns/endpoint"
	"sigs.k8s.io/external-dns/source/annotations"
	"sigs.k8s.io/external-dns/source/fqdn"
	"sigs.k8s.io/external-dns/source/informers"
)

const (
	gatewayGroup                               = "gateway.networking.k8s.io"
	gatewayKind                                = "Gateway"
	gatewayHostnameSourceAnnotationOnlyValue   = "annotation-only"
	gatewayHostnameSourceDefinedHostsOnlyValue = "defined-hosts-only"
)

type gatewayRoute interface {
	// Object returns the underlying route object to be used by templates.
	Object() kubeObject
	// Metadata returns the route's metadata.
	Metadata() *metav1.ObjectMeta
	// Hostnames returns the route's specified hostnames.
	Hostnames() []v1.Hostname
	// ParentRefs returns the route's parent references as defined in the route spec.
	ParentRefs() []v1.ParentReference
	// Protocol returns the route's protocol type.
	Protocol() v1.ProtocolType
	// RouteStatus returns the route's common status.
	RouteStatus() v1.RouteStatus
}

type newGatewayRouteInformerFunc func(gwinformers.SharedInformerFactory) gatewayRouteInformer

type gatewayRouteInformer interface {
	List(namespace string, selector labels.Selector) ([]gatewayRoute, error)
	Informer() cache.SharedIndexInformer
}

func newGatewayInformerFactory(client gateway.Interface, namespace string, labelSelector labels.Selector) gwinformers.SharedInformerFactory {
	var opts []gwinformers.SharedInformerOption
	if namespace != "" {
		opts = append(opts, gwinformers.WithNamespace(namespace))
	}
	if labelSelector != nil && !labelSelector.Empty() {
		lbls := labelSelector.String()
		opts = append(opts, gwinformers.WithTweakListOptions(func(o *metav1.ListOptions) {
			o.LabelSelector = lbls
		}))
	}
	return gwinformers.NewSharedInformerFactoryWithOptions(client, 0, opts...)
}

type gatewayRouteSource struct {
	gwName      string
	gwNamespace string
	gwLabels    labels.Selector
	gwInformer  informers_v1beta1.GatewayInformer

	rtKind        string
	rtNamespace   string
	rtLabels      labels.Selector
	rtAnnotations labels.Selector
	rtInformer    gatewayRouteInformer

	nsInformer coreinformers.NamespaceInformer

	fqdnTemplate             *template.Template
	combineFQDNAnnotation    bool
	ignoreHostnameAnnotation bool
}

func newGatewayRouteSource(clients ClientGenerator, config *Config, kind string, newInformerFn newGatewayRouteInformerFunc) (Source, error) {
	ctx := context.TODO()

	gwLabels, err := getLabelSelector(config.GatewayLabelFilter)
	if err != nil {
		return nil, err
	}
	rtLabels := config.LabelFilter
	if rtLabels == nil {
		rtLabels = labels.Everything()
	}
	rtAnnotations, err := getLabelSelector(config.AnnotationFilter)
	if err != nil {
		return nil, err
	}
	tmpl, err := fqdn.ParseTemplate(config.FQDNTemplate)
	if err != nil {
		return nil, err
	}

	client, err := clients.GatewayClient()
	if err != nil {
		return nil, err
	}

	informerFactory := newGatewayInformerFactory(client, config.GatewayNamespace, gwLabels)
	gwInformer := informerFactory.Gateway().V1beta1().Gateways() // TODO: Gateway informer should be shared across gateway sources.
	gwInformer.Informer()                                        // Register with factory before starting.

	rtInformerFactory := informerFactory
	if config.Namespace != config.GatewayNamespace || !selectorsEqual(rtLabels, gwLabels) {
		rtInformerFactory = newGatewayInformerFactory(client, config.Namespace, rtLabels)
	}
	rtInformer := newInformerFn(rtInformerFactory)
	rtInformer.Informer() // Register with factory before starting.

	kubeClient, err := clients.KubeClient()
	if err != nil {
		return nil, err
	}

	kubeInformerFactory := kubeinformers.NewSharedInformerFactory(kubeClient, 0)
	nsInformer := kubeInformerFactory.Core().V1().Namespaces() // TODO: Namespace informer should be shared across gateway sources.
	nsInformer.Informer()                                      // Register with factory before starting.

	informerFactory.Start(wait.NeverStop)
	kubeInformerFactory.Start(wait.NeverStop)
	if rtInformerFactory != informerFactory {
		rtInformerFactory.Start(wait.NeverStop)

		if err := informers.WaitForCacheSync(ctx, rtInformerFactory); err != nil {
			return nil, err
		}
	}
	if err := informers.WaitForCacheSync(ctx, informerFactory); err != nil {
		return nil, err
	}
	if err := informers.WaitForCacheSync(ctx, kubeInformerFactory); err != nil {
		return nil, err
	}

	src := &gatewayRouteSource{
		gwName:      config.GatewayName,
		gwNamespace: config.GatewayNamespace,
		gwLabels:    gwLabels,
		gwInformer:  gwInformer,

		rtKind:        kind,
		rtNamespace:   config.Namespace,
		rtLabels:      rtLabels,
		rtAnnotations: rtAnnotations,
		rtInformer:    rtInformer,

		nsInformer: nsInformer,

		fqdnTemplate:             tmpl,
		combineFQDNAnnotation:    config.CombineFQDNAndAnnotation,
		ignoreHostnameAnnotation: config.IgnoreHostnameAnnotation,
	}
	return src, nil
}

func (src *gatewayRouteSource) AddEventHandler(ctx context.Context, handler func()) {
	log.Debugf("Adding event handlers for %s", src.rtKind)
	eventHandler := eventHandlerFunc(handler)
	src.gwInformer.Informer().AddEventHandler(eventHandler)
	src.rtInformer.Informer().AddEventHandler(eventHandler)
	src.nsInformer.Informer().AddEventHandler(eventHandler)
}

func (src *gatewayRouteSource) Endpoints(ctx context.Context) ([]*endpoint.Endpoint, error) {
	var endpoints []*endpoint.Endpoint
	routes, err := src.rtInformer.List(src.rtNamespace, src.rtLabels)
	if err != nil {
		return nil, err
	}
	gateways, err := src.gwInformer.Lister().Gateways(src.gwNamespace).List(src.gwLabels)
	if err != nil {
		return nil, err
	}
	namespaces, err := src.nsInformer.Lister().List(labels.Everything())
	if err != nil {
		return nil, err
	}
	kind := strings.ToLower(src.rtKind)
	resolver := newGatewayRouteResolver(src, gateways, namespaces)
	for _, rt := range routes {
		// Filter by annotations.
		meta := rt.Metadata()
		annots := meta.Annotations
		if !src.rtAnnotations.Matches(labels.Set(annots)) {
			continue
		}

		// Check controller annotation to see if we are responsible.
		if v, ok := annots[controllerAnnotationKey]; ok && v != controllerAnnotationValue {
			log.Debugf("Skipping %s %s/%s because controller value does not match, found: %s, required: %s",
				src.rtKind, meta.Namespace, meta.Name, v, controllerAnnotationValue)
			continue
		}

		// Get Route hostnames and their targets.
		hostTargets, err := resolver.resolve(rt)
		if err != nil {
			return nil, err
		}
		if len(hostTargets) == 0 {
			log.Debugf("No endpoints could be generated from %s %s/%s", src.rtKind, meta.Namespace, meta.Name)
			continue
		}

		// Create endpoints from hostnames and targets.
		var routeEndpoints []*endpoint.Endpoint
		resource := fmt.Sprintf("%s/%s/%s", kind, meta.Namespace, meta.Name)
		providerSpecific, setIdentifier := annotations.ProviderSpecificAnnotations(annots)
		ttl := annotations.TTLFromAnnotations(annots, resource)
		for host, targets := range hostTargets {
			routeEndpoints = append(routeEndpoints, endpointsForHostname(host, targets, ttl, providerSpecific, setIdentifier, resource)...)
		}
		log.Debugf("Endpoints generated from %s %s/%s: %v", src.rtKind, meta.Namespace, meta.Name, routeEndpoints)

		endpoints = append(endpoints, routeEndpoints...)
	}
	return endpoints, nil
}

func namespacedName(namespace, name string) types.NamespacedName {
	return types.NamespacedName{Namespace: namespace, Name: name}
}

type gatewayRouteResolver struct {
	src *gatewayRouteSource
	gws map[types.NamespacedName]gatewayListeners
	nss map[string]*corev1.Namespace
}

type gatewayListeners struct {
	gateway   *v1beta1.Gateway
	listeners map[v1.SectionName][]v1.Listener
}

func newGatewayRouteResolver(src *gatewayRouteSource, gateways []*v1beta1.Gateway, namespaces []*corev1.Namespace) *gatewayRouteResolver {
	// Create Gateway Listener lookup table.
	gws := make(map[types.NamespacedName]gatewayListeners, len(gateways))
	for _, gw := range gateways {
		lss := make(map[v1.SectionName][]v1.Listener, len(gw.Spec.Listeners)+1)
		for i, lis := range gw.Spec.Listeners {
			lss[lis.Name] = gw.Spec.Listeners[i : i+1]
		}
		lss[""] = gw.Spec.Listeners
		gws[namespacedName(gw.Namespace, gw.Name)] = gatewayListeners{
			gateway:   gw,
			listeners: lss,
		}
	}
	// Create Namespace lookup table.
	nss := make(map[string]*corev1.Namespace, len(namespaces))
	for _, ns := range namespaces {
		nss[ns.Name] = ns
	}
	return &gatewayRouteResolver{
		src: src,
		gws: gws,
		nss: nss,
	}
}

func (c *gatewayRouteResolver) resolve(rt gatewayRoute) (map[string]endpoint.Targets, error) {
	rtHosts, err := c.hosts(rt)
	if err != nil {
		return nil, err
	}
	hostTargets := make(map[string]endpoint.Targets)

	routeParentRefs := rt.ParentRefs()

	if len(routeParentRefs) == 0 {
		log.Debugf("No parent references found for %s %s/%s", c.src.rtKind, rt.Metadata().Namespace, rt.Metadata().Name)
		return hostTargets, nil
	}

	meta := rt.Metadata()
	for _, rps := range rt.RouteStatus().Parents {
		// Confirm the Parent is the standard Gateway kind.
		ref := rps.ParentRef
		namespace := strVal((*string)(ref.Namespace), meta.Namespace)
		// Ensure that the parent reference is in the routeParentRefs list
		if !gwRouteHasParentRef(routeParentRefs, ref, meta) {
			log.Debugf("Parent reference %s/%s not found in routeParentRefs for %s %s/%s", namespace, string(ref.Name), c.src.rtKind, meta.Namespace, meta.Name)
			continue
		}

		group := strVal((*string)(ref.Group), gatewayGroup)
		kind := strVal((*string)(ref.Kind), gatewayKind)
		if group != gatewayGroup || kind != gatewayKind {
			log.Debugf("Unsupported parent %s/%s for %s %s/%s", group, kind, c.src.rtKind, meta.Namespace, meta.Name)
			continue
		}
		// Lookup the Gateway and its Listeners.
		gw, ok := c.gws[namespacedName(namespace, string(ref.Name))]
		if !ok {
			log.Debugf("Gateway %s/%s not found for %s %s/%s", namespace, ref.Name, c.src.rtKind, meta.Namespace, meta.Name)
			continue
		}
		// Confirm the Gateway has the correct name, if specified.
		if c.src.gwName != "" && c.src.gwName != gw.gateway.Name {
			log.Debugf("Gateway %s/%s does not match %s %s/%s", namespace, ref.Name, c.src.gwName, meta.Namespace, meta.Name)
			continue
		}

		// Confirm the Gateway has accepted the Route.
		if !gwRouteIsAccepted(rps.Conditions, meta) {
			log.Debugf("Gateway %s/%s has not accepted the current generation %s %s/%s", namespace, ref.Name, c.src.rtKind, meta.Namespace, meta.Name)
			continue
		}

		// Match the Route to all possible Listeners.
		match := false
		section := sectionVal(ref.SectionName, "")
		listeners := gw.listeners[section]
		for i := range listeners {
			lis := &listeners[i]
			// Confirm that the Listener and Route protocols match.
			if !gwProtocolMatches(rt.Protocol(), lis.Protocol) {
				continue
			}
			// Confirm that the Listener and Route ports match, if specified.
			// EXPERIMENTAL: https://gateway-api.sigs.k8s.io/geps/gep-957/
			if ref.Port != nil && *ref.Port != lis.Port {
				continue
			}
			// Confirm that the Listener allows the Route (based on namespace and kind).
			if !c.routeIsAllowed(gw.gateway, lis, rt) {
				continue
			}
			// Find all overlapping hostnames between the Route and Listener.
			// For {TCP,UDP}Routes, all annotation-generated hostnames should match since the Listener doesn't specify a hostname.
			// For {HTTP,TLS}Routes, hostnames (including any annotation-generated) will be required to match any Listeners specified hostname.
			gwHost := ""
			if lis.Hostname != nil {
				gwHost = string(*lis.Hostname)
			}
			for _, rtHost := range rtHosts {
				if gwHost == "" && rtHost == "" {
					// For {HTTP,TLS}Routes, this means the Route and the Listener both allow _any_ hostnames.
					// For {TCP,UDP}Routes, this should always happen since neither specifies hostnames.
					continue
				}
				host, ok := gwMatchingHost(gwHost, rtHost)
				if !ok {
					continue
				}
				override := annotations.TargetsFromTargetAnnotation(gw.gateway.Annotations)
				hostTargets[host] = append(hostTargets[host], override...)
				if len(override) == 0 {
					for _, addr := range gw.gateway.Status.Addresses {
						hostTargets[host] = append(hostTargets[host], addr.Value)
					}
				}
				match = true
			}
		}
		if !match {
			log.Debugf("Gateway %s/%s section %q does not match %s %s/%s hostnames %q", namespace, ref.Name, section, c.src.rtKind, meta.Namespace, meta.Name, rtHosts)
		}
	}
	// If a Gateway has multiple matching Listeners for the same host, then we'll
	// add its IPs to the target list multiple times and should dedupe them.
	for host, targets := range hostTargets {
		hostTargets[host] = uniqueTargets(targets)
	}
	return hostTargets, nil
}

func (c *gatewayRouteResolver) hosts(rt gatewayRoute) ([]string, error) {
	var hostnames []string
	var annotationHostnames []string
	for _, name := range rt.Hostnames() {
		hostnames = append(hostnames, string(name))
	}
	// TODO: The ignore-hostname-annotation flag help says "valid only when using fqdn-template"
	// but other sources don't check if fqdn-template is set. Which should it be?
	if !c.src.ignoreHostnameAnnotation {
<<<<<<< HEAD
		annotationHostnames = append(annotationHostnames, getHostnamesFromAnnotations(rt.Metadata().Annotations)...)
=======
		hostnames = append(hostnames, annotations.HostnamesFromAnnotations(rt.Metadata().Annotations)...)
>>>>>>> 17de6134
	}
	// TODO: The combine-fqdn-annotation flag is similarly vague.
	if c.src.fqdnTemplate != nil && (len(hostnames) == 0 || c.src.combineFQDNAnnotation) {
		hosts, err := fqdn.ExecTemplate(c.src.fqdnTemplate, rt.Object())
		if err != nil {
			return nil, err
		}
		hostnames = append(hostnames, hosts...)
	}

	hostNameAnnotation, hostNameAnnotationExists := rt.Metadata().Annotations[gatewayHostnameSourceKey]
	if !hostNameAnnotationExists {
		// This means that the route doesn't specify a hostname and should use any provided by
		// attached Gateway Listeners. This is only useful for {HTTP,TLS}Routes, but it doesn't
		// break {TCP,UDP}Routes.
		if len(rt.Hostnames()) == 0 {
			hostnames = append(hostnames, "")
		}

		hostnames = append(hostnames, annotationHostnames...)
	}

	if strings.ToLower(hostNameAnnotation) == gatewayHostnameSourceAnnotationOnlyValue {
		return annotationHostnames, nil
	}

	return hostnames, nil
}

func (c *gatewayRouteResolver) routeIsAllowed(gw *v1beta1.Gateway, lis *v1.Listener, rt gatewayRoute) bool {
	meta := rt.Metadata()
	allow := lis.AllowedRoutes

	// Check the route's namespace.
	from := v1.NamespacesFromSame
	if allow != nil && allow.Namespaces != nil && allow.Namespaces.From != nil {
		from = *allow.Namespaces.From
	}
	switch from {
	case v1.NamespacesFromAll:
		// OK
	case v1.NamespacesFromSame:
		if gw.Namespace != meta.Namespace {
			return false
		}
	case v1.NamespacesFromSelector:
		selector, err := metav1.LabelSelectorAsSelector(allow.Namespaces.Selector)
		if err != nil {
			log.Debugf("Gateway %s/%s section %q has invalid namespace selector: %v", gw.Namespace, gw.Name, lis.Name, err)
			return false
		}
		// Get namespace.
		ns, ok := c.nss[meta.Namespace]
		if !ok {
			log.Errorf("Namespace not found for %s %s/%s", c.src.rtKind, meta.Namespace, meta.Name)
			return false
		}
		if !selector.Matches(labels.Set(ns.Labels)) {
			return false
		}
	default:
		log.Debugf("Gateway %s/%s section %q has unknown namespace from %q", gw.Namespace, gw.Name, lis.Name, from)
		return false
	}

	// Check the route's kind, if any are specified by the listener.
	// TODO: Do we need to consider SupportedKinds in the ListenerStatus instead of the Spec?
	// We only support core kinds and already check the protocol... Does this matter at all?
	if allow == nil || len(allow.Kinds) == 0 {
		return true
	}
	gvk := rt.Object().GetObjectKind().GroupVersionKind()
	for _, gk := range allow.Kinds {
		group := strVal((*string)(gk.Group), gatewayGroup)
		if gvk.Group == group && gvk.Kind == string(gk.Kind) {
			return true
		}
	}
	return false
}

func gwRouteHasParentRef(routeParentRefs []v1.ParentReference, ref v1.ParentReference, meta *metav1.ObjectMeta) bool {
	// Ensure that the parent reference is in the routeParentRefs list
	namespace := strVal((*string)(ref.Namespace), meta.Namespace)
	group := strVal((*string)(ref.Group), gatewayGroup)
	kind := strVal((*string)(ref.Kind), gatewayKind)
	for _, rpr := range routeParentRefs {
		rprGroup := strVal((*string)(rpr.Group), gatewayGroup)
		rprKind := strVal((*string)(rpr.Kind), gatewayKind)
		if rprGroup != group || rprKind != kind {
			continue
		}
		rprNamespace := strVal((*string)(rpr.Namespace), meta.Namespace)
		if string(rpr.Name) != string(ref.Name) || rprNamespace != namespace {
			continue
		}
		return true
	}
	return false
}

func gwRouteIsAccepted(conds []metav1.Condition, meta *metav1.ObjectMeta) bool {
	for _, c := range conds {
		if v1.RouteConditionType(c.Type) == v1.RouteConditionAccepted {
			return c.Status == metav1.ConditionTrue && c.ObservedGeneration == meta.Generation
		}
	}
	return false
}

func uniqueTargets(targets endpoint.Targets) endpoint.Targets {
	if len(targets) < 2 {
		return targets
	}
	sort.Strings([]string(targets))
	prev := targets[0]
	n := 1
	for _, v := range targets[1:] {
		if v == prev {
			continue
		}
		prev = v
		targets[n] = v
		n++
	}
	return targets[:n]
}

// gwProtocolMatches returns whether a and b are the same protocol,
// where HTTP and HTTPS are considered the same.
// and TLS and TCP are considered the same.
func gwProtocolMatches(a, b v1.ProtocolType) bool {
	if a == v1.HTTPSProtocolType {
		a = v1.HTTPProtocolType
	}
	if b == v1.HTTPSProtocolType {
		b = v1.HTTPProtocolType
	}
	// if Listener is TLS and Route is TCP set Listener type to TCP as to pass true and return valid match
	if a == v1.TCPProtocolType && b == v1.TLSProtocolType {
		b = v1.TCPProtocolType
	}
	return a == b
}

// gwMatchingHost returns the most-specific overlapping host and a bool indicating if one was found.
// Hostnames that are prefixed with a wildcard label (`*.`) are interpreted as a suffix match.
// That means that "*.example.com" would match both "test.example.com" and "foo.test.example.com",
// but not "example.com". An empty string matches anything.
func gwMatchingHost(a, b string) (string, bool) {
	var ok bool
	if a, ok = gwHost(a); !ok {
		return "", false
	}
	if b, ok = gwHost(b); !ok {
		return "", false
	}

	if a == "" {
		return b, true
	}
	if b == "" || a == b {
		return a, true
	}
	if na, nb := len(a), len(b); nb < na || (na == nb && strings.HasPrefix(b, "*.")) {
		a, b = b, a
	}
	if strings.HasPrefix(a, "*.") && strings.HasSuffix(b, a[1:]) {
		return b, true
	}
	return "", false
}

// gwHost returns the canonical host and a value indicating if it's valid.
func gwHost(host string) (string, bool) {
	if host == "" {
		return "", true
	}
	if isIPAddr(host) || !isDNS1123Domain(strings.TrimPrefix(host, "*.")) {
		return "", false
	}
	return toLowerCaseASCII(host), true
}

// isIPAddr returns whether s in an IP address.
func isIPAddr(s string) bool {
	_, err := netip.ParseAddr(s)
	return err == nil
}

// isDNS1123Domain returns whether s is a valid domain name according to RFC 1123.
func isDNS1123Domain(s string) bool {
	if n := len(s); n == 0 || n > 255 {
		return false
	}
	for lbl, rest := "", s; rest != ""; {
		if lbl, rest, _ = strings.Cut(rest, "."); !isDNS1123Label(lbl) {
			return false
		}
	}
	return true
}

// isDNS1123Label returns whether s is a valid domain label according to RFC 1123.
func isDNS1123Label(s string) bool {
	n := len(s)
	if n == 0 || n > 63 {
		return false
	}
	if !isAlphaNum(s[0]) || !isAlphaNum(s[n-1]) {
		return false
	}
	for i, k := 1, n-1; i < k; i++ {
		if b := s[i]; b != '-' && !isAlphaNum(b) {
			return false
		}
	}
	return true
}

func isAlphaNum(b byte) bool {
	switch {
	case 'a' <= b && b <= 'z',
		'A' <= b && b <= 'Z',
		'0' <= b && b <= '9':
		return true
	default:
		return false
	}
}

func strVal(ptr *string, def string) string {
	if ptr == nil || *ptr == "" {
		return def
	}
	return *ptr
}

func sectionVal(ptr *v1.SectionName, def v1.SectionName) v1.SectionName {
	if ptr == nil || *ptr == "" {
		return def
	}
	return *ptr
}

func selectorsEqual(a, b labels.Selector) bool {
	if a == nil || b == nil {
		return a == b
	}
	aReq, aOK := a.DeepCopySelector().Requirements()
	bReq, bOK := b.DeepCopySelector().Requirements()
	if aOK != bOK || len(aReq) != len(bReq) {
		return false
	}
	sort.Stable(labels.ByKey(aReq))
	sort.Stable(labels.ByKey(bReq))
	for i, r := range aReq {
		if !r.Equal(bReq[i]) {
			return false
		}
	}
	return true
}<|MERGE_RESOLUTION|>--- conflicted
+++ resolved
@@ -410,11 +410,7 @@
 	// TODO: The ignore-hostname-annotation flag help says "valid only when using fqdn-template"
 	// but other sources don't check if fqdn-template is set. Which should it be?
 	if !c.src.ignoreHostnameAnnotation {
-<<<<<<< HEAD
-		annotationHostnames = append(annotationHostnames, getHostnamesFromAnnotations(rt.Metadata().Annotations)...)
-=======
-		hostnames = append(hostnames, annotations.HostnamesFromAnnotations(rt.Metadata().Annotations)...)
->>>>>>> 17de6134
+		annotationHostnames = append(annotationHostnames, annotations.HostnamesFromAnnotations(rt.Metadata().Annotations)...)
 	}
 	// TODO: The combine-fqdn-annotation flag is similarly vague.
 	if c.src.fqdnTemplate != nil && (len(hostnames) == 0 || c.src.combineFQDNAnnotation) {
