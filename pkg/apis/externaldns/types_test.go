--- conflicted
+++ resolved
@@ -35,12 +35,7 @@
 		APIServerURL:                "",
 		KubeConfig:                  "",
 		RequestTimeout:              time.Second * 30,
-<<<<<<< HEAD
-		ContourLoadBalancerService:  "heptio-contour/contour",
-		GlooNamespaces:              []string{"gloo-system"},
-=======
-		GlooNamespace:               "gloo-system",
->>>>>>> 1ac38660
+		GlooNamespaces:               []string{"gloo-system"},
 		SkipperRouteGroupVersion:    "zalando.org/v1",
 		Sources:                     []string{"service"},
 		Namespace:                   "",
@@ -140,12 +135,7 @@
 		APIServerURL:                "http://127.0.0.1:8080",
 		KubeConfig:                  "/some/path",
 		RequestTimeout:              time.Second * 77,
-<<<<<<< HEAD
-		ContourLoadBalancerService:  "heptio-contour-other/contour-other",
 		GlooNamespaces:              []string{"gloo-not-system", "gloo-second-system"},
-=======
-		GlooNamespace:               "gloo-not-system",
->>>>>>> 1ac38660
 		SkipperRouteGroupVersion:    "zalando.org/v2",
 		Sources:                     []string{"service", "ingress", "connector"},
 		Namespace:                   "namespace",
