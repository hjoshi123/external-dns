--- conflicted
+++ resolved
@@ -314,13 +314,8 @@
 }
 
 // NewAWSProvider initializes a new AWS Route53 based Provider.
-<<<<<<< HEAD
 func NewAWSProvider(awsConfig AWSConfig, clients map[string][]*AWSZoneConfig) (*AWSProvider, error) {
-	provider := &AWSProvider{
-=======
-func NewAWSProvider(awsConfig AWSConfig, clients map[string]Route53API) (*AWSProvider, error) {
 	pr := &AWSProvider{
->>>>>>> df28bbec
 		clients:               clients,
 		domainFilter:          awsConfig.DomainFilter,
 		zoneIDFilter:          awsConfig.ZoneIDFilter,
